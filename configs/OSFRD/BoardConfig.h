/*
 * SPDX-License-Identifier: MIT
 * SPDX-FileCopyrightText: Copyright (c) 2021 Jason Skuby (mytechtoybox.com)
 */

#ifndef OSFRD_BOARD_CONFIG_H_
#define OSFRD_BOARD_CONFIG_H_

#include <GamepadEnums.h>
#include "enums.h"
#include "NeoPico.hpp"

#define PIN_DPAD_UP     13
#define PIN_DPAD_DOWN   11
#define PIN_DPAD_LEFT   10
#define PIN_DPAD_RIGHT  12
#define PIN_BUTTON_B1   4
#define PIN_BUTTON_B2   5
#define PIN_BUTTON_B3   0
#define PIN_BUTTON_B4   1
#define PIN_BUTTON_L1   3
#define PIN_BUTTON_R1   2
#define PIN_BUTTON_L2   7
#define PIN_BUTTON_R2   6
#define PIN_BUTTON_S1   8
#define PIN_BUTTON_S2   9
#define PIN_BUTTON_L3   17
#define PIN_BUTTON_R3   16
#define PIN_BUTTON_A1   28
#define PIN_BUTTON_A2   18

#define DEFAULT_SOCD_MODE SOCD_MODE_NEUTRAL

#define BOARD_LEDS_PIN 14

#define LED_BRIGHTNESS_MAXIMUM 100
#define LED_BRIGHTNESS_STEPS 5
#define LED_FORMAT LED_FORMAT_GRB
#define LED_LAYOUT LED_LAYOUT_ARCADE_HITBOX
#define LEDS_PER_PIXEL 1

#define LEDS_DPAD_LEFT   0
#define LEDS_DPAD_DOWN   1
#define LEDS_DPAD_RIGHT  2
#define LEDS_DPAD_UP     3
<<<<<<< HEAD
#define LEDS_BUTTON_B3   4
#define LEDS_BUTTON_B4   5
#define LEDS_BUTTON_R1   6
#define LEDS_BUTTON_L1   7
#define LEDS_BUTTON_B1   8
#define LEDS_BUTTON_B2   9
#define LEDS_BUTTON_R2   10
#define LEDS_BUTTON_L2   11
=======
#define LEDS_BUTTON_03   4
#define LEDS_BUTTON_04   5
#define LEDS_BUTTON_06   6
#define LEDS_BUTTON_05   7
#define LEDS_BUTTON_01   8
#define LEDS_BUTTON_02   9
#define LEDS_BUTTON_07   11
#define LEDS_BUTTON_08   10

#define DEFAULT_SOCD_MODE SOCD_MODE_NEUTRAL

const static std::vector<Pixel> pixels =
{
	{ .index = LEDS_DPAD_LEFT,  .mask = GAMEPAD_MASK_LEFT, .positions = { LEDS_DPAD_LEFT } },
	{ .index = LEDS_DPAD_DOWN,  .mask = GAMEPAD_MASK_DOWN, .positions = { LEDS_DPAD_DOWN } },
	{ .index = LEDS_DPAD_RIGHT, .mask = GAMEPAD_MASK_RIGHT, .positions = { LEDS_DPAD_RIGHT } },
	{ .index = LEDS_DPAD_UP,    .mask = GAMEPAD_MASK_UP, .positions = { LEDS_DPAD_UP } },
	{ .index = LEDS_BUTTON_03,  .mask = GAMEPAD_MASK_B3, .positions = { LEDS_BUTTON_03 } },
	{ .index = LEDS_BUTTON_04,  .mask = GAMEPAD_MASK_B4, .positions = { LEDS_BUTTON_04 } },
	{ .index = LEDS_BUTTON_06,  .mask = GAMEPAD_MASK_R1, .positions = { LEDS_BUTTON_06 } },
	{ .index = LEDS_BUTTON_05,  .mask = GAMEPAD_MASK_L1, .positions = { LEDS_BUTTON_05 } },
	{ .index = LEDS_BUTTON_01,  .mask = GAMEPAD_MASK_B1, .positions = { LEDS_BUTTON_01 } },
	{ .index = LEDS_BUTTON_02,  .mask = GAMEPAD_MASK_B2, .positions = { LEDS_BUTTON_02 } },
	{ .index = LEDS_BUTTON_08,  .mask = GAMEPAD_MASK_R2, .positions = { LEDS_BUTTON_08 } },
	{ .index = LEDS_BUTTON_07,  .mask = GAMEPAD_MASK_L2, .positions = { LEDS_BUTTON_07 } },
};
>>>>>>> 2d7279f7

#endif<|MERGE_RESOLUTION|>--- conflicted
+++ resolved
@@ -43,7 +43,6 @@
 #define LEDS_DPAD_DOWN   1
 #define LEDS_DPAD_RIGHT  2
 #define LEDS_DPAD_UP     3
-<<<<<<< HEAD
 #define LEDS_BUTTON_B3   4
 #define LEDS_BUTTON_B4   5
 #define LEDS_BUTTON_R1   6
@@ -52,33 +51,6 @@
 #define LEDS_BUTTON_B2   9
 #define LEDS_BUTTON_R2   10
 #define LEDS_BUTTON_L2   11
-=======
-#define LEDS_BUTTON_03   4
-#define LEDS_BUTTON_04   5
-#define LEDS_BUTTON_06   6
-#define LEDS_BUTTON_05   7
-#define LEDS_BUTTON_01   8
-#define LEDS_BUTTON_02   9
-#define LEDS_BUTTON_07   11
-#define LEDS_BUTTON_08   10
 
-#define DEFAULT_SOCD_MODE SOCD_MODE_NEUTRAL
-
-const static std::vector<Pixel> pixels =
-{
-	{ .index = LEDS_DPAD_LEFT,  .mask = GAMEPAD_MASK_LEFT, .positions = { LEDS_DPAD_LEFT } },
-	{ .index = LEDS_DPAD_DOWN,  .mask = GAMEPAD_MASK_DOWN, .positions = { LEDS_DPAD_DOWN } },
-	{ .index = LEDS_DPAD_RIGHT, .mask = GAMEPAD_MASK_RIGHT, .positions = { LEDS_DPAD_RIGHT } },
-	{ .index = LEDS_DPAD_UP,    .mask = GAMEPAD_MASK_UP, .positions = { LEDS_DPAD_UP } },
-	{ .index = LEDS_BUTTON_03,  .mask = GAMEPAD_MASK_B3, .positions = { LEDS_BUTTON_03 } },
-	{ .index = LEDS_BUTTON_04,  .mask = GAMEPAD_MASK_B4, .positions = { LEDS_BUTTON_04 } },
-	{ .index = LEDS_BUTTON_06,  .mask = GAMEPAD_MASK_R1, .positions = { LEDS_BUTTON_06 } },
-	{ .index = LEDS_BUTTON_05,  .mask = GAMEPAD_MASK_L1, .positions = { LEDS_BUTTON_05 } },
-	{ .index = LEDS_BUTTON_01,  .mask = GAMEPAD_MASK_B1, .positions = { LEDS_BUTTON_01 } },
-	{ .index = LEDS_BUTTON_02,  .mask = GAMEPAD_MASK_B2, .positions = { LEDS_BUTTON_02 } },
-	{ .index = LEDS_BUTTON_08,  .mask = GAMEPAD_MASK_R2, .positions = { LEDS_BUTTON_08 } },
-	{ .index = LEDS_BUTTON_07,  .mask = GAMEPAD_MASK_L2, .positions = { LEDS_BUTTON_07 } },
-};
->>>>>>> 2d7279f7
 
 #endif