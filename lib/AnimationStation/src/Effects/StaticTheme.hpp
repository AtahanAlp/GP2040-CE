--- conflicted
+++ resolved
@@ -11,12 +11,8 @@
 
 class StaticTheme : public Animation {
 public:
-<<<<<<< HEAD
   StaticTheme(PixelMatrix &matrix, std::map<uint32_t, RGB> theme, RGB defaultColor = ColorBlack);
-=======
-  StaticTheme(std::vector<Pixel> pixels, std::map<uint32_t, RGB> theme, RGB defaultColor = ColorBlack);
   ~StaticTheme() {};
->>>>>>> 2d7279f7
 
   void Animate(RGB (&frame)[100]);
   void ParameterUp();
