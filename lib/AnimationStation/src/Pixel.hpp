--- conflicted
+++ resolved
@@ -47,7 +47,6 @@
     return count;
   }
 
-<<<<<<< HEAD
   void updatePositions() {
     if (ledsPerPixel > 0) {
       for (auto &col : pixels) {
@@ -64,10 +63,9 @@
   }
 
 };
-=======
+
 inline bool operator==(const Pixel &lhs, const Pixel &rhs) {
   return lhs.index == rhs.index;
 }
->>>>>>> 2d7279f7
 
 #endif