--- conflicted
+++ resolved
@@ -150,12 +150,7 @@
 	}
 #endif
 
-<<<<<<< HEAD
-	// Ensure next runtime ahead of current time
-	// gamepad.hotkey();
-=======
 	gamepad.hotkey();
->>>>>>> 3108ca4e
 	gamepad.process();
 	report = gamepad.getReport();
 	send_report(report, reportSize);
