/**
 * GP2040 Configurator Development Server
 */

const express = require('express');
const cors = require('cors');

const controllers = require('../src/Data/Controllers.json');

const port = process.env.PORT || 8080;
const baseButtonMappings = {
	Up:    { pin: -1, error: null },
	Down:  { pin: -1, error: null },
	Left:  { pin: -1, error: null },
	Right: { pin: -1, error: null },
	B1:    { pin: -1, error: null },
	B2:    { pin: -1, error: null },
	B3:    { pin: -1, error: null },
	B4:    { pin: -1, error: null },
	L1:    { pin: -1, error: null },
	R1:    { pin: -1, error: null },
	L2:    { pin: -1, error: null },
	R2:    { pin: -1, error: null },
	S1:    { pin: -1, error: null },
	S2:    { pin: -1, error: null },
	L3:    { pin: -1, error: null },
	R3:    { pin: -1, error: null },
	A1:    { pin: -1, error: null },
	A2:    { pin: -1, error: null },
};

const app = express();
app.use(cors());
app.use(express.json());

app.get('/api/resetSettings', (req, res) => {
	console.log('/api/resetSettings');
	return res.send({ success: true });
});

app.get('/api/getDisplayOptions', (req, res) => {
	console.log('/api/getDisplayOptions');
	const data = {
		enabled: 1,
		sdaPin: 0,
		sclPin: 1,
		i2cAddress: '0x3D',
		i2cBlock: 0,
		i2cSpeed: 400000,
		flipDisplay: 0,
		invertDisplay: 1,
		buttonLayout: 0,
		buttonLayoutRight: 3,
		splashMode: 3,
		splashChoice: 0,
		splashImage: Array(16*64).fill(255)
	}
	console.log('data', data);
	return res.send(data);
});

app.get('/api/getSplashImage', (req, res) => {
	console.log('/api/getSplashImage');
	const data = {
		splashImage: Array(16*64).fill(255)
	}
	console.log('data', data);
	return res.send(data);
});

app.get('/api/getGamepadOptions', (req, res) => {
	console.log('/api/getGamepadOptions');
	return res.send({
		dpadMode: 0,
		inputMode: 1,
		socdMode: 2,
	});
});

app.get('/api/getLedOptions', (req, res) => {
	console.log('/api/getLedOptions');
	let usedPins = [];
	for (let prop of Object.keys(controllers['pico']))
		if (!isNaN(parseInt(controllers['pico'][prop])))
			usedPins.push(parseInt(controllers['pico'][prop]));

	return res.send({
		brightnessMaximum: 255,
		brightnessSteps: 5,
		dataPin: 15,
		ledFormat: 0,
		ledLayout: 1,
		ledsPerButton: 2,
		ledButtonMap: {
			Up: 3,
			Down: 1,
			Left: 0,
			Right: 2,
			B1: 8,
			B2: 9,
			B3: 4,
			B4: 5,
			L1: 7,
			R1: 6,
			L2: 11,
			R2: 10,
			S1: null,
			S2: null,
			L3: null,
			R3: null,
			A1: null,
			A2: null,
		},
		usedPins,
	});
});

app.get('/api/getPinMappings', (req, res) => {
	console.log('/api/getPinMappings');
	let mappings = { ...baseButtonMappings };
	for (let prop of Object.keys(controllers['pico'])) {
		if (mappings[prop])
			mappings[prop] = parseInt(controllers['pico'][prop]);
	}

	return res.send(mappings);
});

app.get('/api/getAddonsOptions', (req, res) => {
	console.log('/api/getAddonsOptions');
	let usedPins = [];
	for (let prop of Object.keys(controllers['pico']))
		if (!isNaN(parseInt(controllers['pico'][prop])))
			usedPins.push(parseInt(controllers['pico'][prop]));
	return res.send({
		turboPin: -1,
		turboPinLED: -1,
		sliderLSPin: -1,
		sliderRSPin: -1,
		turboShotCount: 20,
		reversePin: -1,
		reversePinLED: -1,
		reverseActionUp: 1,
		reverseActionDown: 1,
		reverseActionLeft: 1,
		reverseActionRight: 1,
		i2cAnalog1219SDAPin: -1,
		i2cAnalog1219SCLPin: -1,
		i2cAnalog1219Block: 0,
		i2cAnalog1219Speed: 400000,
		i2cAnalog1219Address: 0x40,
<<<<<<< HEAD
		onBoardLedMode: 0,
=======
		dualDirUpPin: -1,
		dualDirDownPin: -1,
		dualDirLeftPin: -1,
		dualDirRightPin: -1,
		dualDirDpadMode: 0,
		dualDirCombineMode: 0,
>>>>>>> 71d0154c
		usedPins,
	});
});

app.get('/api/getFirmwareVersion', (req, res) => {
	console.log('/api/getFirmwareVersion');
	return res.send({
		version: process.env.REACT_APP_CURRENT_VERSION,
	});
});

app.post('/api/*', (req, res) => {
	console.log(req.url);
	return res.send(req.body);
})

app.listen(port, () => {
  console.log(`Example app listening at http://localhost:${port}`)
});<|MERGE_RESOLUTION|>--- conflicted
+++ resolved
@@ -149,16 +149,13 @@
 		i2cAnalog1219Block: 0,
 		i2cAnalog1219Speed: 400000,
 		i2cAnalog1219Address: 0x40,
-<<<<<<< HEAD
 		onBoardLedMode: 0,
-=======
 		dualDirUpPin: -1,
 		dualDirDownPin: -1,
 		dualDirLeftPin: -1,
 		dualDirRightPin: -1,
 		dualDirDpadMode: 0,
 		dualDirCombineMode: 0,
->>>>>>> 71d0154c
 		usedPins,
 	});
 });
